--- conflicted
+++ resolved
@@ -179,11 +179,7 @@
         terminal_theme: &TerminalStyle,
         text_layout_cache: &TextLayoutCache,
         font_cache: &FontCache,
-<<<<<<< HEAD
-=======
-        modal: bool,
         hyperlink: Option<(HighlightStyle, &RangeInclusive<Point>)>,
->>>>>>> 318b923b
     ) -> (Vec<LayoutCell>, Vec<LayoutRect>) {
         let mut cells = vec![];
         let mut rects = vec![];
@@ -248,11 +244,7 @@
                             terminal_theme,
                             text_style,
                             font_cache,
-<<<<<<< HEAD
-=======
-                            modal,
                             hyperlink,
->>>>>>> 318b923b
                         );
 
                         let layout_cell = text_layout_cache.layout_str(
@@ -311,11 +303,7 @@
         style: &TerminalStyle,
         text_style: &TextStyle,
         font_cache: &FontCache,
-<<<<<<< HEAD
-=======
-        modal: bool,
         hyperlink: Option<(HighlightStyle, &RangeInclusive<Point>)>,
->>>>>>> 318b923b
     ) -> RunStyle {
         let flags = indexed.cell.flags;
         let fg = convert_color(&fg, &style);
@@ -641,13 +629,9 @@
             &terminal_theme,
             cx.text_layout_cache,
             cx.font_cache(),
-<<<<<<< HEAD
-=======
-            self.modal,
             last_hovered_hyperlink
                 .as_ref()
                 .map(|(_, range, _)| (link_style, range)),
->>>>>>> 318b923b
         );
 
         //Layout cursor. Rectangle is used for IME, so we should lay it out even
