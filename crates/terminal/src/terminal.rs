--- conflicted
+++ resolved
@@ -39,10 +39,7 @@
 use thiserror::Error;
 
 use gpui::{
-    geometry::{
-        rect::RectF,
-        vector::{vec2f, Vector2F},
-    },
+    geometry::vector::{vec2f, Vector2F},
     keymap::Keystroke,
     scene::{ClickRegionEvent, DownRegionEvent, DragRegionEvent, UpRegionEvent},
     ClipboardItem, Entity, ModelContext, MouseButton, MouseMovedEvent, MutableAppContext,
@@ -677,11 +674,7 @@
         }
     }
 
-<<<<<<< HEAD
     pub fn mouse_drag(&mut self, e: DragRegionEvent, origin: Vector2F) {
-=======
-    pub fn mouse_drag(&mut self, e: MouseMovedEvent, origin: Vector2F, bounds: RectF) {
->>>>>>> daf33fc6
         let position = e.position.sub(origin);
 
         if !self.mouse_mode(e.shift) {
@@ -692,8 +685,8 @@
             // Doesn't make sense to scroll the alt screen
             if !self.last_mode.contains(TermMode::ALT_SCREEN) {
                 //TODO: Why do these need to be doubled?
-                let top = bounds.origin_y() + (self.cur_size.line_height * 2.);
-                let bottom = bounds.lower_left().y() - (self.cur_size.line_height * 2.);
+                let top = e.region.origin_y() + (self.cur_size.line_height * 2.);
+                let bottom = e.region.lower_left().y() - (self.cur_size.line_height * 2.);
 
                 let scroll_delta = if e.position.y() < top {
                     (top - e.position.y()).powf(1.1)
